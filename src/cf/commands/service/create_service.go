package service

import (
	"cf/api"
	"cf/configuration"
	"cf/models"
	"cf/requirements"
	"cf/terminal"
	"errors"
	"fmt"
	"github.com/codegangsta/cli"
)

type CreateService struct {
	ui          terminal.UI
	config      configuration.Reader
	serviceRepo api.ServiceRepository
}

func NewCreateService(ui terminal.UI, config configuration.Reader, serviceRepo api.ServiceRepository) (cmd CreateService) {
	cmd.ui = ui
	cmd.config = config
	cmd.serviceRepo = serviceRepo
	return
}

func (cmd CreateService) GetRequirements(reqFactory requirements.Factory, c *cli.Context) (reqs []requirements.Requirement, err error) {
	if len(c.Args()) != 3 {
		err = errors.New("Incorrect Usage")
		cmd.ui.FailWithUsage(c, "create-service")
		return
	}

	return
}

func (cmd CreateService) Run(c *cli.Context) {
	offeringName := c.Args()[0]
	planName := c.Args()[1]
	name := c.Args()[2]

	cmd.ui.Say("Creating service %s in org %s / space %s as %s...",
		terminal.EntityNameColor(name),
		terminal.EntityNameColor(cmd.config.OrganizationFields().Name),
		terminal.EntityNameColor(cmd.config.SpaceFields().Name),
		terminal.EntityNameColor(cmd.config.Username()),
	)

<<<<<<< HEAD
	offerings, apiResponse := cmd.serviceRepo.GetServiceOfferingsForSpace(cmd.config.SpaceFields().Guid)
	if apiResponse.IsNotSuccessful() {
		cmd.ui.Failed(apiResponse.Message)
=======
	offerings, apiResponse := cmd.serviceRepo.GetAllServiceOfferings()
	if apiResponse != nil {
		cmd.ui.Failed(apiResponse.Error())
>>>>>>> 1cc66b52
		return
	}

	offerings, err := findOfferings(offerings, offeringName)
	if err != nil {
		cmd.ui.Failed(err.Error())
		return
	}

	plan, err := findPlanFromOfferings(offerings, planName)
	if err != nil {
		cmd.ui.Failed(err.Error())
		return
	}

	var identicalAlreadyExists bool
	identicalAlreadyExists, apiResponse = cmd.serviceRepo.CreateServiceInstance(name, plan.Guid)
	if apiResponse != nil {
		cmd.ui.Failed(apiResponse.Error())
		return
	}

	cmd.ui.Ok()

	if identicalAlreadyExists {
		cmd.ui.Warn("Service %s already exists", name)
	}
}

func findOfferings(offerings []models.ServiceOffering, name string) (matchingOfferings models.ServiceOfferings, err error) {
	for _, offering := range offerings {
		if name == offering.Label {
			matchingOfferings = append(matchingOfferings, offering)
		}
	}

	if len(matchingOfferings) == 0 {
		err = errors.New(fmt.Sprintf("Could not find any offerings with name %s", name))
	}
	return
}

func findPlanFromOfferings(offerings models.ServiceOfferings, name string) (plan models.ServicePlanFields, err error) {
	for _, offering := range offerings {
		for _, plan := range offering.Plans {
			if name == plan.Name {
				return plan, nil
			}
		}
	}

	err = errors.New(fmt.Sprintf("Could not find plan with name %s", name))
	return
}<|MERGE_RESOLUTION|>--- conflicted
+++ resolved
@@ -46,15 +46,9 @@
 		terminal.EntityNameColor(cmd.config.Username()),
 	)
 
-<<<<<<< HEAD
 	offerings, apiResponse := cmd.serviceRepo.GetServiceOfferingsForSpace(cmd.config.SpaceFields().Guid)
-	if apiResponse.IsNotSuccessful() {
-		cmd.ui.Failed(apiResponse.Message)
-=======
-	offerings, apiResponse := cmd.serviceRepo.GetAllServiceOfferings()
 	if apiResponse != nil {
 		cmd.ui.Failed(apiResponse.Error())
->>>>>>> 1cc66b52
 		return
 	}
 

--- conflicted
+++ resolved
@@ -249,16 +249,7 @@
 			endpointRepo := &testapi.FakeEndpointRepo{}
 			endpointRepo.UAAEndpointReturns.ApiResponse = net.NewApiResponseWithError("Failed to get endpoint!", errors.New("Failed!"))
 
-<<<<<<< HEAD
 			repo := NewCloudControllerUserRepository(config, uaaGateway, ccGateway, endpointRepo)
-=======
-			_, apiResponse := repo.FindByUsername("my-user")
-			assert.True(mr.T(), handler.AllRequestsCalled())
-			assert.False(mr.T(), apiResponse.IsError())
-			assert.True(mr.T(), apiResponse.IsNotFound())
-			assert.Contains(mr.T(), apiResponse.Message, "User my-user not found")
-		})
->>>>>>> 89b5102c
 
 			_, apiResponse := repo.ListUsersInOrgForRole("my-org-guid", models.ORG_MANAGER)
 
@@ -301,6 +292,7 @@
 		assert.True(mr.T(), handler.AllRequestsCalled())
 		assert.False(mr.T(), apiResponse.IsError())
 		assert.True(mr.T(), apiResponse.IsNotFound())
+		assert.Contains(mr.T(), apiResponse.Message, "User my-user not found")
 	})
 
 	It("TestCreateUser", func() {
